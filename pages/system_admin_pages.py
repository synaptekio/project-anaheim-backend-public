--- conflicted
+++ resolved
@@ -4,7 +4,6 @@
 
 from django.contrib import messages
 from django.core.exceptions import ValidationError
-<<<<<<< HEAD
 from django.shortcuts import redirect, render
 from django.views.decorators.http import require_GET, require_http_methods, require_POST
 from markupsafe import escape, Markup
@@ -20,16 +19,7 @@
     ALERT_IOS_VALIDATION_FAILED_TEXT, ALERT_MISC_ERROR_TEXT, ALERT_SPECIFIC_ERROR_TEXT,
     ALERT_SUCCESS_TEXT)
 from constants.researcher_constants import ResearcherRole
-=======
-from flask import abort, Blueprint, escape, flash, Markup, redirect, render_template, request
-
-from authentication.admin_authentication import (assert_admin, assert_researcher_under_admin,
-    authenticate_admin, authenticate_researcher_study_access, get_researcher_allowed_studies,
-    get_session_researcher, researcher_is_an_admin)
-from config.constants import (ANDROID_FIREBASE_CREDENTIALS, BACKEND_FIREBASE_CREDENTIALS,
-    CHECKBOX_TOGGLES, IOS_FIREBASE_CREDENTIALS, ResearcherRole, TIMER_VALUES)
 from database.data_access_models import FileToProcess
->>>>>>> ef28d952
 from database.study_models import Study
 from database.survey_models import Survey
 from database.system_models import FileAsText
@@ -249,19 +239,19 @@
 
 @require_GET
 @authenticate_admin
-<<<<<<< HEAD
 def manage_studies(request: ResearcherRequest):
-    return render(request, 'manage_studies.html',
-        context={"studies": [study.as_unpacked_native_python()
-                             for study in get_administerable_studies_by_name(request)]}
-=======
-def manage_studies():
-    return render_template(
+    studies = [
+        study.as_unpacked_native_python() for study in get_administerable_studies_by_name(request)
+    ]
+    return render(
+        request,
         'manage_studies.html',
-        unprocessed_files_count=FileToProcess.objects.count(),
-        studies=[study.as_unpacked_native_python() for study in get_administerable_studies_by_name()]
->>>>>>> ef28d952
-    )
+        context=dict(
+            studies=studies,
+            unprocessed_files_count=FileToProcess.objects.count(),
+        )
+    )
+
 
 
 @require_GET
