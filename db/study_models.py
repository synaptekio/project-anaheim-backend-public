--- conflicted
+++ resolved
@@ -1,183 +1,179 @@
-from db.mongolia_setup import DatabaseObject, DatabaseCollection, REQUIRED #, ID_KEY
-from db.user_models import Users
-from config.constants import SURVEY_TYPES
-from bson.objectid import ObjectId
-from __builtin__ import classmethod
-
-class Study( DatabaseObject ):
-    PATH = "beiwe.studies"
-    
-    DEFAULTS = { "name": REQUIRED,
-                 "admins": [],          #admins for the study.
-                 "super_admins":[],     #admins that can add admins.
-                 "surveys": [],         #the surveys pushed in this study.
-                 "device_settings": REQUIRED,  #the device settings for the study.
-                 "participants": [],    #paticipants (user ids) in the study
-                 "encryption_key": REQUIRED #the study's config encryption key. 
-                }
-    @classmethod
-    def create_default_study(cls, name, encryption_key):
-        if Studies(name=name):
-            raise StudyAlreadyExistsError("a study named %s already exists" % name)
-        if len(encryption_key) != 32:
-            error_text = "the encryption key must be 32 characters, you only " +\
-                         "inputted %d characters" % len(encryption_key)
-            raise InvalidEncryptionKeyError(error_text)
-        device_settings = StudyDeviceSettings.create_default()
-        study = { "name":name,
-                 "encryption_key":encryption_key,
-                 "device_settings":device_settings._id
-                 }
-        return super(Study, cls).create(study, random_id=True)
-        
-    #Editors
-    def add_participant(self, user_id):
-        """ Note: participant ids (user ids) are strings, not ObjectIds. """
-        self["participants"].append(user_id)
-        self.save()
-    
-    def remove_participant(self, user_id):
-        """ Note: participant ids (user ids) are strings, not ObjectIds. """
-        if user_id not in self['participants']:
-            raise UserDoesNotExistError
-        self["participants"].remove(user_id)
-        self.save()
-    
-    def add_admin(self, admin_id):
-        """ Note: admin ids are strings, not ObjectIds. """
-        self["admins"].append(admin_id)
-        self.save()
-    
-    def remove_admin(self, admin_id):
-        """ Note: admin ids are strings, not ObjectIds. """
-        if admin_id not in self['participants']:
-            raise UserDoesNotExistError
-        self["admins"].remove(admin_id)
-        self.save()
-    
-    def add_survey(self, survey):
-        """ Note: this takes survey objects, not survey ids."""
-        self["surveys"].append(survey._id)
-        self.save()
-    
-    def remove_survey(self, survey):
-        """ Note: this takes survey objects, not survey ids."""
-        if survey._id not in self['surveys']:
-            raise SurveyDoesNotExistError
-        self["surveys"].remove(survey._id)
-        self.save()
-    
-    #Accessors, class methods
-    @classmethod
+from db.mongolia_setup import DatabaseObject, DatabaseCollection, REQUIRED #, ID_KEY
+from db.user_models import Users
+from config.constants import SURVEY_TYPES
+from bson.objectid import ObjectId
+from __builtin__ import classmethod
+
+class Study( DatabaseObject ):
+    PATH = "beiwe.studies"
+    
+    DEFAULTS = { "name": REQUIRED,
+                 "admins": [],          #admins for the study.
+                 "super_admins":[],     #admins that can add admins.
+                 "surveys": [],         #the surveys pushed in this study.
+                 "device_settings": REQUIRED,  #the device settings for the study.
+                 "participants": [],    #paticipants (user ids) in the study
+                 "encryption_key": REQUIRED #the study's config encryption key. 
+                }
+    @classmethod
+    def create_default_study(cls, name, encryption_key):
+        if Studies(name=name):
+            raise StudyAlreadyExistsError("a study named %s already exists" % name)
+        if len(encryption_key) != 32:
+            error_text = "the encryption key must be 32 characters, you only " +\
+                         "inputted %d characters" % len(encryption_key)
+            raise InvalidEncryptionKeyError(error_text)
+        device_settings = StudyDeviceSettings.create_default()
+        study = { "name":name,
+                 "encryption_key":encryption_key,
+                 "device_settings":device_settings._id
+                 }
+        return super(Study, cls).create(study, random_id=True)
+        
+    #Editors
+    def add_participant(self, user_id):
+        """ Note: participant ids (user ids) are strings, not ObjectIds. """
+        self["participants"].append(user_id)
+        self.save()
+    
+    def remove_participant(self, user_id):
+        """ Note: participant ids (user ids) are strings, not ObjectIds. """
+        if user_id not in self['participants']:
+            raise UserDoesNotExistError
+        self["participants"].remove(user_id)
+        self.save()
+    
+    def add_admin(self, admin_id):
+        """ Note: admin ids are strings, not ObjectIds. """
+        self["admins"].append(admin_id)
+        self.save()
+    
+    def remove_admin(self, admin_id):
+        """ Note: admin ids are strings, not ObjectIds. """
+        if admin_id not in self['participants']:
+            raise UserDoesNotExistError
+        self["admins"].remove(admin_id)
+        self.save()
+    
+    def add_survey(self, survey):
+        """ Note: this takes survey objects, not survey ids."""
+        self["surveys"].append(survey._id)
+        self.save()
+    
+    def remove_survey(self, survey):
+        """ Note: this takes survey objects, not survey ids."""
+        if survey._id not in self['surveys']:
+            raise SurveyDoesNotExistError
+        self["surveys"].remove(survey._id)
+        self.save()
+    
+    #Accessors, class methods
+    @classmethod
     def get_studies_for_admin(cls, admin_id):
-<<<<<<< HEAD
-        return [Studies(_id=study_id) for study_id in Studies(admins=admin_id)]
-    
-    @classmethod
-    def get_study_for_user(cls, user_id):
-        #TODO: Eli. Test this.
-        return Studies(participants=ObjectId(user_id))
-=======
-        return [study._id for study in Studies(admins=admin_id)]
->>>>>>> dc28b274
-    
-    #Accessors, instance methods
-    def get_participants_in_study(self):
-        return [ Users(ObjectId(user_id)) for user_id in self.participants ]
-    
-    def get_surveys_for_study(self):
-        """ Returns a dict of survey_id strings paired with their survey data. """
-        return {str(survey_id): Surveys(survey_id) for survey_id in self['surveys'] }
-    
-    def get_survey_ids_for_study(self):
-        return [str(survey) for survey in self['surveys']]
-    
-    def get_study_device_settings(self):
-        return StudyDeviceSettingsCollection(_id=self['device_settings'])
-    
-    
-
-class StudyDeviceSettings( DatabaseObject ):
-    """ The DeviceSettings database contains the structure that defines
-        settings pushed to devices of users in of a study."""
-    PATH = "beiwe.device_settings"
-    #TODO: Eli/Josh. sensor and timer variables here, names possibly subject to change,
-    # ensure that any changes here are well defined and enforced in frontend
-    # and on the app.
-    DEFAULTS = {#sensors:
-                "accelerometer":False,
-                "gps":False,
-                "calls":False,
-                "texts":False,
-                "wifi":False,
-                "bluetooth":False,
-                "power_state":False,
-                #timer variables
-                "accelerometer_off_duration_seconds": 300,
-                "accelerometer_on_duration_seconds": 300,
-                "bluetooth_on_duration_seconds": 300,
-                "bluetooth_total_duration_seconds": 300, #TODO: Eli, change this to off duration in app and here.
-                "bluetooth_global_offset_seconds": 150, #TODO: Eli. determine whether we definitely need this. 
-                "check_for_new_surveys_frequency_seconds": 3600 * 6,
-                "create_new_data_files_frequency_seconds": 15 * 60,
-                "gps_off_duration_seconds": 300,
-                "gps_on_duration_seconds": 300,
-                "seconds_before_auto_logout": 300,
-                "upload_data_files_frequency_seconds": 3600,
-                "voice_recording_max_time_length_seconds": 300,
-                "wifi_log_frequency_seconds": 300
-            }
-    @classmethod
-    def create_default(cls):
-        return StudyDeviceSettings.create({}, random_id=True)
-    
-    
-class Survey( DatabaseObject ):
-    """ Surveys contain all information the app needs to display the survey
-        correctly to a user, and when it should push the notifications to take
-        the survey.
-        
-        Surveys must have a 'survey_type', which is a string declaring the type of
-        survey it contains, which the app uses to display the correct interface. 
-        
-        Surveys contain 'content', which is a json string that is unpacked on the
-        app and displayed to the user in the form indicated by the survey_type.
-        
-        Timings schema: a survey must indicate the day of week and time of day
-        on which to trigger, by default it contains no values.
-        The timings schema mimics the Java.util.Calendar.DayOfWeek specification,
-        i.e. it is zero-indexed with day 0 of Sunday.  'timings' is a list of 7
-        inner-lists, each inner list contains any number of times of the day,
-        times of day are integer values indicating the "seconds past 12am". """
-        
-    #TODO: Josh. define / document the survey json survey format you created.
-    # it doesn't need to be in this document, but this should say where to find it.
-    PATH = "beiwe.surveys"
-    DEFAULTS = {"content": "",
-                "timings": [ [], [], [], [], [], [], [] ],
-                "survey_type": REQUIRED }
-    
-    @classmethod
-    def create_default_survey(cls, survey_type):
-        if survey_type not in SURVEY_TYPES:
-            raise SurveyTypeError("%s is not a valid survey type" % survey_type)
-        survey = { "survey_type": survey_type }
-        return super(Survey, cls).create(survey, random_id=True)
-
-"""############################ Collections #################################"""
-class Studies( DatabaseCollection ):
-    """ The Studies database."""
-    OBJTYPE = Study
-class StudyDeviceSettingsCollection( DatabaseCollection ):
-    """ The per-study device settings. """
-    OBJTYPE = StudyDeviceSettings
-class Surveys( DatabaseCollection ):
-    """ The Surveys database."""
-    OBJTYPE = Survey
-
-"""############################# Exceptions #################################"""
-class SurveyDoesNotExistError(Exception): pass
-class SurveyTypeError(Exception): pass
-class UserDoesNotExistError(Exception): pass
-class StudyAlreadyExistsError(Exception): pass
+        return [Studies(_id=study_id) for study_id in Studies(admins=admin_id)
+    
+    @classmethod
+    def get_study_for_user(cls, user_id):
+        #TODO: Eli. Test this.
+        return Studies(participants=ObjectId(user_id))
+    
+    #Accessors, instance methods
+    def get_participants_in_study(self):
+        return [ Users(ObjectId(user_id)) for user_id in self.participants ]
+    
+    def get_surveys_for_study(self):
+        """ Returns a dict of survey_id strings paired with their survey data. """
+        return {str(survey_id): Surveys(survey_id) for survey_id in self['surveys'] }
+    
+    def get_survey_ids_for_study(self):
+        return [str(survey) for survey in self['surveys']]
+    
+    def get_study_device_settings(self):
+        return StudyDeviceSettingsCollection(_id=self['device_settings'])
+    
+    
+
+class StudyDeviceSettings( DatabaseObject ):
+    """ The DeviceSettings database contains the structure that defines
+        settings pushed to devices of users in of a study."""
+    PATH = "beiwe.device_settings"
+    #TODO: Eli/Josh. sensor and timer variables here, names possibly subject to change,
+    # ensure that any changes here are well defined and enforced in frontend
+    # and on the app.
+    DEFAULTS = {#sensors:
+                "accelerometer":False,
+                "gps":False,
+                "calls":False,
+                "texts":False,
+                "wifi":False,
+                "bluetooth":False,
+                "power_state":False,
+                #timer variables
+                "accelerometer_off_duration_seconds": 300,
+                "accelerometer_on_duration_seconds": 300,
+                "bluetooth_on_duration_seconds": 300,
+                "bluetooth_total_duration_seconds": 300, #TODO: Eli, change this to off duration in app and here.
+                "bluetooth_global_offset_seconds": 150, #TODO: Eli. determine whether we definitely need this. 
+                "check_for_new_surveys_frequency_seconds": 3600 * 6,
+                "create_new_data_files_frequency_seconds": 15 * 60,
+                "gps_off_duration_seconds": 300,
+                "gps_on_duration_seconds": 300,
+                "seconds_before_auto_logout": 300,
+                "upload_data_files_frequency_seconds": 3600,
+                "voice_recording_max_time_length_seconds": 300,
+                "wifi_log_frequency_seconds": 300
+            }
+    @classmethod
+    def create_default(cls):
+        return StudyDeviceSettings.create({}, random_id=True)
+    
+    
+class Survey( DatabaseObject ):
+    """ Surveys contain all information the app needs to display the survey
+        correctly to a user, and when it should push the notifications to take
+        the survey.
+        
+        Surveys must have a 'survey_type', which is a string declaring the type of
+        survey it contains, which the app uses to display the correct interface. 
+        
+        Surveys contain 'content', which is a json string that is unpacked on the
+        app and displayed to the user in the form indicated by the survey_type.
+        
+        Timings schema: a survey must indicate the day of week and time of day
+        on which to trigger, by default it contains no values.
+        The timings schema mimics the Java.util.Calendar.DayOfWeek specification,
+        i.e. it is zero-indexed with day 0 of Sunday.  'timings' is a list of 7
+        inner-lists, each inner list contains any number of times of the day,
+        times of day are integer values indicating the "seconds past 12am". """
+        
+    #TODO: Josh. define / document the survey json survey format you created.
+    # it doesn't need to be in this document, but this should say where to find it.
+    PATH = "beiwe.surveys"
+    DEFAULTS = {"content": "",
+                "timings": [ [], [], [], [], [], [], [] ],
+                "survey_type": REQUIRED }
+    
+    @classmethod
+    def create_default_survey(cls, survey_type):
+        if survey_type not in SURVEY_TYPES:
+            raise SurveyTypeError("%s is not a valid survey type" % survey_type)
+        survey = { "survey_type": survey_type }
+        return super(Survey, cls).create(survey, random_id=True)
+
+"""############################ Collections #################################"""
+class Studies( DatabaseCollection ):
+    """ The Studies database."""
+    OBJTYPE = Study
+class StudyDeviceSettingsCollection( DatabaseCollection ):
+    """ The per-study device settings. """
+    OBJTYPE = StudyDeviceSettings
+class Surveys( DatabaseCollection ):
+    """ The Surveys database."""
+    OBJTYPE = Survey
+
+"""############################# Exceptions #################################"""
+class SurveyDoesNotExistError(Exception): pass
+class SurveyTypeError(Exception): pass
+class UserDoesNotExistError(Exception): pass
+class StudyAlreadyExistsError(Exception): pass
 class InvalidEncryptionKeyError(Exception): pass