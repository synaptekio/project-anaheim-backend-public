--- conflicted
+++ resolved
@@ -1,14 +1,9 @@
 import traceback, smtplib
 from datetime import datetime
-<<<<<<< HEAD
-try:
-    from config.security import E500_EMAIL_ADDRESS, SYSADMIN_EMAILS, OTHER_EMAIL_ADDRESS
-except ImportError:
-    from config.secure_settings import E500_EMAIL_ADDRESS, SYSADMIN_EMAILS, OTHER_EMAIL_ADDRESS
+
 from cronutils.error_handler import BundledError
-=======
 from config.secure_settings import E500_EMAIL_ADDRESS, SYSADMIN_EMAILS, OTHER_EMAIL_ADDRESS
->>>>>>> c2964de7
+
 
 def log_and_email_500_error(e, log_message=None, emails=SYSADMIN_EMAILS):
     """ Prints in the server logs (defaults to Apache if not specified),
